use log::{debug, info};
use ndarray::{s, Array2, ArrayD};
use nn_lib::{
    activation::Activation,
    cost::CostFunction,
    initialization::InitializerType,
    layer::{ActivationLayer, DenseLayer},
    metrics::MetricsType,
    neural_network::{NeuralNetwork, NeuralNetworkBuilder},
    optimizer::GradientDescent,
};

use crate::dataset::load_dataset;

pub fn build_neural_net() -> anyhow::Result<NeuralNetwork> {
    let net = NeuralNetworkBuilder::new()
        .push(DenseLayer::new(
            28 * 28,
            256,
            InitializerType::GlorotUniform,
        ))
        .push(ActivationLayer::from(Activation::ReLU))
<<<<<<< HEAD
        .push(DenseLayer::new(512, 10, InitializerType::GlorotUniform))
=======
        .push(DenseLayer::new(256, 128, InitializerType::GlorotUniform))
        .push(ActivationLayer::from(Activation::ReLU))
        .push(DenseLayer::new(128, 10, InitializerType::GlorotUniform))
>>>>>>> 89b755c5
        .push(ActivationLayer::from(Activation::Softmax))
        .watch(MetricsType::Accuracy);
    Ok(net.compile(GradientDescent::new(0.01), CostFunction::CrossEntropy)?)
}

pub fn start(neural_network: &mut NeuralNetwork) -> anyhow::Result<()> {
    let dataset = load_dataset()?;
    let (x_train, y_train) = prepare_data(dataset.training)?;

    // split the training dataset into training / validation
    let (x_test, y_test) = prepare_data(dataset.test)?;

    let (x_validation, y_validation) = (
        x_train.slice(s![48000..60000, ..]),
        y_train.slice(s![48000..60000, ..]),
    );
    let (x_train, y_train) = (
        x_train.slice(s![0..48000, ..]),
        y_train.slice(s![0..48000, ..]),
    );

    let (train_hist, validation_hist) = neural_network.train(
        (
            &x_train.to_owned().into_dyn(),
            &y_train.to_owned().into_dyn(),
        ),
        Some((
            &x_validation.to_owned().into_dyn(),
            &y_validation.to_owned().into_dyn(),
        )),
        15,
        64,
    )?;

    for (i, (train, validation)) in train_hist
        .history
        .iter()
        .zip(validation_hist.unwrap().history.iter())
        .enumerate()
    {
        info!("train loss for epochs {} : {}", i, train.loss);
        info!("validation loss for epochs {} : {}", i, validation.loss);
        if let Some(accuracy) = train.metrics.get_metric(MetricsType::Accuracy) {
            info!(
                "network train accuracy for epoch {} : {:.2}%",
                i,
                accuracy * 100f64
            );
        } else {
            debug!("accuracy has not been set")
        }
        if let Some(accuracy) = validation.metrics.get_metric(MetricsType::Accuracy) {
            info!(
                "network validation accuracy for epoch {} : {:.2}%",
                i,
                accuracy * 100f64
            );
        } else {
            debug!("accuracy has not been set")
        }
    }

    // evaluate model on test data
    let bench = neural_network.evaluate(&x_test.into_dyn(), &y_test.into_dyn(), 10);

    info!("loss for test data : {}", bench.loss);
    if let Some(accuracy) = bench.metrics.get_metric(MetricsType::Accuracy) {
        info!("network accuracy : {}", accuracy);
    } else {
        debug!("accuracy has not been set")
    }

    Ok(())
}

fn prepare_data(data: (ArrayD<u8>, ArrayD<u8>)) -> anyhow::Result<(Array2<f64>, Array2<f64>)> {
    let x = data.0.mapv(|e| e as f64 / 255f64);
    let outer = x.shape()[0];
    let x = x.into_shape((outer, 28 * 28))?;
    let y = one_hot_encode(&data.1, 10);
    Ok((x, y))
}

fn one_hot_encode(labels: &ArrayD<u8>, num_classes: usize) -> Array2<f64> {
    let num_labels = labels.len();
    let mut one_hot = Array2::<f64>::zeros((num_labels, num_classes));
    for (i, &label) in labels.iter().enumerate() {
        one_hot[[i, label as usize]] = 1.0;
    }
    one_hot
}<|MERGE_RESOLUTION|>--- conflicted
+++ resolved
@@ -20,13 +20,7 @@
             InitializerType::GlorotUniform,
         ))
         .push(ActivationLayer::from(Activation::ReLU))
-<<<<<<< HEAD
         .push(DenseLayer::new(512, 10, InitializerType::GlorotUniform))
-=======
-        .push(DenseLayer::new(256, 128, InitializerType::GlorotUniform))
-        .push(ActivationLayer::from(Activation::ReLU))
-        .push(DenseLayer::new(128, 10, InitializerType::GlorotUniform))
->>>>>>> 89b755c5
         .push(ActivationLayer::from(Activation::Softmax))
         .watch(MetricsType::Accuracy);
     Ok(net.compile(GradientDescent::new(0.01), CostFunction::CrossEntropy)?)
