--- conflicted
+++ resolved
@@ -1,4 +1,4 @@
-<<<<<<< HEAD
+mod xor;
 mod app;
 
 use eframe::NativeOptions;
@@ -63,14 +63,8 @@
             });
         }),
     );
-=======
-mod xor;
-
-fn main() -> anyhow::Result<()> {
-    pretty_env_logger::init();
-    let net = xor::build_neural_net()?;
-    xor::start(net)?;
->>>>>>> 718365fb
+    // let net = xor::build_neural_net()?;
+    // xor::start(net)?;
     Ok(())
 }
 
